--- conflicted
+++ resolved
@@ -283,7 +283,6 @@
         
         return stats
     
-<<<<<<< HEAD
     def search_tasks(self, 
                     query: str,
                     regex: bool = False,
@@ -364,8 +363,6 @@
         task_filter = TaskFilter().with_date_range(start_date, end_date, field)
         return self.filter_tasks(task_filter)
     
-=======
->>>>>>> 36c9cbc3
     @property
     def storage(self):
         """Lazy-load storage instance."""
