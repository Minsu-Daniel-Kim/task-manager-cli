"""
Main CLI interface for Task Manager.
"""

import click
from datetime import datetime
from rich.console import Console
from rich.prompt import Prompt, Confirm
from rich.rule import Rule
from .manager import TaskManager, TaskNotFoundError, TaskValidationError
from .models import TaskStatus, TaskPriority
from .display import create_task_table, display_task_detail, display_stats
<<<<<<< HEAD
from .utils import (
    show_spinner, prompt_date, prompt_tags, show_success, show_error,
    show_warning, show_info, create_header, confirm_action,
    select_from_list, format_task_summary
)
=======
from .storage import StorageError
>>>>>>> 7f590186

console = Console()


def get_task_manager() -> TaskManager:
    """Get or create the task manager instance with persistence."""
    if not hasattr(get_task_manager, "_instance"):
        manager = TaskManager(auto_save=True)
        try:
            manager.load()
        except StorageError as e:
            console.print(f"[yellow]Warning: Could not load tasks: {e}[/yellow]")
        get_task_manager._instance = manager
    return get_task_manager._instance


# Initialize task manager on module load
task_manager = get_task_manager()


@click.group()
@click.version_option(version="0.2.0", prog_name="Task Manager CLI")
@click.pass_context
def cli(ctx):
    """
    Task Manager CLI - A powerful command-line task management tool.
    
    Manage your tasks efficiently with a beautiful terminal interface.
    """
    # Ensure that ctx.obj exists and is a dict
    ctx.ensure_object(dict)


@cli.command()
@click.option("--quick", "-q", is_flag=True, help="Quick add with just title")
def add(quick):
    """Create a new task interactively."""
    create_header("Create New Task", "Add a new task to your list")
    
    try:
        # Get task details interactively
        title = Prompt.ask("[bold]Title[/bold]")
        
        if quick:
            # Quick mode - just create with defaults
            task = show_spinner(
                "Creating task...",
                lambda: task_manager.create_task(title=title)
            )
            show_success(f"Task created successfully! ID: {task.short_id}")
            return
        
        description = Prompt.ask("[bold]Description[/bold] (optional)", default="")
        
        # Priority selection with better display
        console.print("\n[bold]Priority levels:[/bold]")
        console.print("  🟢 low - Low priority tasks")
        console.print("  🟡 medium - Normal priority (default)")
        console.print("  🟠 high - Important tasks")
        console.print("  🔴 urgent - Critical tasks\n")
        
        priority_choices = [p.value for p in TaskPriority]
        priority = Prompt.ask(
            "[bold]Priority[/bold]",
            choices=priority_choices,
            default=TaskPriority.MEDIUM.value
        )
        
        # Enhanced due date input
        console.print("\n[dim]Due date formats: YYYY-MM-DD, today, tomorrow, +7 (days)[/dim]")
        due_date = prompt_date("[bold]Due date[/bold] (optional)")
        
        # Tags with validation
        tags = prompt_tags("[bold]Tags[/bold] (comma-separated, optional)")
        
        # Show summary before creating
        console.print("\n[bold cyan]Task Summary:[/bold cyan]")
        console.print(f"  Title: {title}")
        if description:
            console.print(f"  Description: {description}")
        console.print(f"  Priority: {priority}")
        if due_date:
            console.print(f"  Due date: {due_date.strftime('%Y-%m-%d')}")
        if tags:
            console.print(f"  Tags: {', '.join(tags)}")
        
        if not confirm_action("\nCreate this task?", default=True):
            show_warning("Task creation cancelled")
            return
        
        # Create the task with spinner
        task = show_spinner(
            "Creating task...",
            lambda: task_manager.create_task(
                title=title,
                description=description,
                priority=priority,
                due_date=due_date,
                tags=tags
            )
        )
        
        show_success(f"Task created successfully! ID: {task.short_id}")
        
    except TaskValidationError as e:
        show_error(f"Validation error: {e}")
    except KeyboardInterrupt:
        console.print("\n")
        show_warning("Task creation cancelled")


@cli.command(name="list")
@click.option("--status", "-s", help="Filter by status (todo/in_progress/done)")
@click.option("--priority", "-p", help="Filter by priority (low/medium/high/urgent)")
@click.option("--tag", "-t", help="Filter by tag")
@click.option("--summary", is_flag=True, help="Show summary statistics")
def list_tasks(status, priority, tag, summary):
    """List all tasks with optional filters."""
    # Build filter description
    filters = []
    if status:
        filters.append(f"status={status}")
    if priority:
        filters.append(f"priority={priority}")
    if tag:
        filters.append(f"tag={tag}")
    
    filter_desc = f" (filtered by {', '.join(filters)})" if filters else ""
    
    try:
        # Get tasks with filters
        tasks = show_spinner(
            "Loading tasks...",
            lambda: task_manager.list_tasks(
                status=status,
                priority=priority
            )
        )
        
        # Additional tag filtering
        if tag:
            tasks = [t for t in tasks if tag in t.tags]
        
        if not tasks:
            show_warning(f"No tasks found{filter_desc}")
            if filters:
                show_info("Try removing some filters or use 'task list' to see all tasks")
            else:
                show_info("Use 'task add' to create your first task!")
            return
        
        # Display tasks
        create_header(f"Task List{filter_desc}", f"Showing {len(tasks)} task(s)")
        table = create_task_table(tasks)
        console.print(table)
        
        # Show summary if requested or by default if many tasks
        if summary or len(tasks) > 10:
            console.print()
            console.rule("Summary", style="dim")
            stats = task_manager.get_stats()
            
            # Status breakdown
            console.print("\n[bold]By Status:[/bold]")
            for status_type, count in stats['by_status'].items():
                if count > 0:
                    emoji = {
                        'todo': '📋',
                        'in_progress': '🔄',
                        'done': '✅'
                    }.get(status_type, '')
                    console.print(f"  {emoji} {status_type}: {count}")
            
            # Priority breakdown
            console.print("\n[bold]By Priority:[/bold]")
            for priority_type, count in stats['by_priority'].items():
                if count > 0:
                    emoji = {
                        'low': '🟢',
                        'medium': '🟡',
                        'high': '🟠',
                        'urgent': '🔴'
                    }.get(priority_type, '')
                    console.print(f"  {emoji} {priority_type}: {count}")
            
            console.print(f"\n[dim]Total: {stats['total']} tasks[/dim]")
        
    except TaskValidationError as e:
        show_error(f"Invalid filter: {e}")


@cli.command()
@click.argument("task_id")
@click.option("--format", "-f", type=click.Choice(["detail", "json", "markdown"]), default="detail", help="Output format")
def show(task_id, format):
    """Display detailed information about a task."""
    try:
        task = show_spinner(
            f"Loading task {task_id}...",
            lambda: task_manager.get_task(task_id)
        )
        
        if format == "detail":
            display_task_detail(task)
        elif format == "json":
            import json
            console.print_json(json.dumps(task.to_dict(), indent=2))
        elif format == "markdown":
            # Markdown format
            console.print(f"# {task.title}\n")
            if task.description:
                console.print(f"{task.description}\n")
            console.print(f"**Status**: {task.status.value}")
            console.print(f"**Priority**: {task.priority.value}")
            console.print(f"**Created**: {task.created_at.strftime('%Y-%m-%d %H:%M')}")
            if task.due_date:
                console.print(f"**Due**: {task.due_date.strftime('%Y-%m-%d')}")
            if task.tags:
                console.print(f"**Tags**: {', '.join(task.tags)}")
            
    except TaskNotFoundError:
        show_error(f"Task with ID '{task_id}' not found")
        show_info("Use 'task list' to see available tasks")


@cli.command()
@click.argument("task_id", required=False)
@click.option("--status", "-s", help="New status")
@click.option("--priority", "-p", help="New priority")
@click.option("--title", "-t", help="New title")
@click.option("--description", "-d", help="New description")
@click.option("--due-date", help="New due date (YYYY-MM-DD or relative)")
@click.option("--add-tag", multiple=True, help="Add a tag (can be used multiple times)")
@click.option("--remove-tag", multiple=True, help="Remove a tag (can be used multiple times)")
@click.option("--interactive", "-i", is_flag=True, help="Interactive mode")
def update(task_id, status, priority, title, description, due_date, add_tag, remove_tag, interactive):
    """Update task properties."""
    try:
        # If no task_id provided, show task selection
        if not task_id:
            tasks = task_manager.list_tasks()
            if not tasks:
                show_warning("No tasks available to update")
                return
            
            selected_task = select_from_list(
                tasks,
                "Select a task to update:",
                format_task_summary
            )
            
            if not selected_task:
                show_warning("Update cancelled")
                return
            
            task_id = selected_task.id
        
        # Get the task
        task = task_manager.get_task(task_id)
        
        # Interactive mode
        if interactive or (not any([status, priority, title, description, due_date, add_tag, remove_tag])):
            create_header(f"Update Task: {task.title}", f"ID: {task.short_id}")
            
            # Show current values
            console.print("[bold]Current values:[/bold]")
            console.print(f"  Title: {task.title}")
            console.print(f"  Status: {task.status.value}")
            console.print(f"  Priority: {task.priority.value}")
            console.print(f"  Description: {task.description or '[none]'}")
            console.print(f"  Due date: {task.due_date.strftime('%Y-%m-%d') if task.due_date else '[none]'}")
            console.print(f"  Tags: {', '.join(task.tags) if task.tags else '[none]'}")
            console.print()
            
            # Interactive prompts
            if confirm_action("Update title?"):
                title = Prompt.ask("[bold]New title[/bold]", default=task.title)
            
            if confirm_action("Update status?"):
                status_choices = [s.value for s in TaskStatus]
                status = Prompt.ask(
                    "[bold]New status[/bold]",
                    choices=status_choices,
                    default=task.status.value
                )
            
            if confirm_action("Update priority?"):
                priority_choices = [p.value for p in TaskPriority]
                priority = Prompt.ask(
                    "[bold]New priority[/bold]",
                    choices=priority_choices,
                    default=task.priority.value
                )
            
            if confirm_action("Update description?"):
                description = Prompt.ask(
                    "[bold]New description[/bold]",
                    default=task.description or ""
                )
            
            if confirm_action("Update due date?"):
                due_date = prompt_date("[bold]New due date[/bold] (leave empty to clear)")
                due_date = due_date.strftime("%Y-%m-%d") if due_date else ""
        
        # Build update dict
        updates = {}
        if status:
            updates['status'] = status
        if priority:
            updates['priority'] = priority
        if title:
            updates['title'] = title
        if description is not None:
            updates['description'] = description
        if due_date is not None:
            if due_date:
                updates['due_date'] = datetime.strptime(due_date, "%Y-%m-%d") if isinstance(due_date, str) else due_date
            else:
                updates['due_date'] = None
        
        # Handle tags
        if add_tag or remove_tag:
            current_tags = task.tags.copy()
            for tag in add_tag:
                if tag not in current_tags:
                    current_tags.append(tag)
            for tag in remove_tag:
                if tag in current_tags:
                    current_tags.remove(tag)
            updates['tags'] = current_tags
        
        if not updates:
            show_warning("No updates provided")
            return
        
        # Update with spinner
        task = show_spinner(
            "Updating task...",
            lambda: task_manager.update_task(task_id, **updates)
        )
        
        show_success(f"Task {task.short_id} updated successfully!")
        
        # Show what was updated
        console.print("\n[bold]Updated fields:[/bold]")
        for field, value in updates.items():
            if field == 'due_date':
                value = value.strftime('%Y-%m-%d') if value else 'cleared'
            elif field == 'tags':
                value = ', '.join(value) if value else 'none'
            console.print(f"  {field}: {value}")
        
    except TaskNotFoundError:
        show_error(f"Task with ID '{task_id}' not found")
    except TaskValidationError as e:
        show_error(f"Validation error: {e}")


@cli.command()
@click.argument("task_id", required=False)
@click.option("--force", "-f", is_flag=True, help="Skip confirmation")
def delete(task_id, force):
    """Delete a task."""
    try:
        # If no task_id provided, show task selection
        if not task_id:
            tasks = task_manager.list_tasks()
            if not tasks:
                show_warning("No tasks available to delete")
                return
            
            selected_task = select_from_list(
                tasks,
                "Select a task to delete:",
                format_task_summary
            )
            
            if not selected_task:
                show_warning("Delete cancelled")
                return
            
            task_id = selected_task.id
        
        # Get task details for confirmation
        task = task_manager.get_task(task_id)
        
        # Show task details before deletion
        console.print("\n[bold red]Task to be deleted:[/bold red]")
        console.print(f"  Title: {task.title}")
        console.print(f"  Status: {task.status.value}")
        console.print(f"  Created: {task.created_at.strftime('%Y-%m-%d')}")
        
        # Confirmation
        if not force:
            if not confirm_action("\nAre you sure you want to delete this task?"):
                show_warning("Delete cancelled")
                return
        
        # Delete with spinner
        task = show_spinner(
            "Deleting task...",
            lambda: task_manager.delete_task(task_id)
        )
        
        show_error(f"Task '{task.title}' has been deleted")
        
    except TaskNotFoundError:
        show_error(f"Task with ID '{task_id}' not found")


@cli.command()
@click.argument("task_id", required=False)
@click.option("--undo", is_flag=True, help="Mark as todo instead")
def done(task_id, undo):
    """Mark a task as complete (or undo completion)."""
    try:
        # If no task_id provided, show task selection
        if not task_id:
            # Filter based on undo flag
            status_filter = TaskStatus.DONE if undo else TaskStatus.TODO
            tasks = task_manager.list_tasks(status=status_filter)
            
            if not tasks:
                if undo:
                    show_warning("No completed tasks to undo")
                else:
                    show_warning("No todo tasks to complete")
                return
            
            action = "undo completion for" if undo else "mark as done"
            selected_task = select_from_list(
                tasks,
                f"Select a task to {action}:",
                format_task_summary
            )
            
            if not selected_task:
                show_warning("Action cancelled")
                return
            
            task_id = selected_task.id
        
        # Update task status
        new_status = TaskStatus.TODO if undo else TaskStatus.DONE
        task = show_spinner(
            "Updating task status...",
            lambda: task_manager.update_task(task_id, status=new_status)
        )
        
        if undo:
            show_info(f"Task '{task.title}' marked as todo")
        else:
            show_success(f"Task '{task.title}' marked as done!")
        
    except TaskNotFoundError:
        show_error(f"Task with ID '{task_id}' not found")


@cli.command()
def today():
    """Show tasks due today or overdue."""
    create_header("Today's Tasks", "Tasks due today or overdue")
    
    try:
        all_tasks = task_manager.list_tasks()
        today = datetime.now().date()
        
        # Filter tasks
        overdue_tasks = []
        today_tasks = []
        
        for task in all_tasks:
            if task.due_date and task.status != TaskStatus.DONE:
                task_date = task.due_date.date()
                if task_date < today:
                    overdue_tasks.append(task)
                elif task_date == today:
                    today_tasks.append(task)
        
        # Display overdue tasks
        if overdue_tasks:
            console.print("[bold red]⚠️  Overdue Tasks:[/bold red]")
            overdue_table = create_task_table(overdue_tasks, title=None)
            console.print(overdue_table)
            console.print()
        
        # Display today's tasks
        if today_tasks:
            console.print("[bold yellow]📅 Due Today:[/bold yellow]")
            today_table = create_task_table(today_tasks, title=None)
            console.print(today_table)
        
        if not overdue_tasks and not today_tasks:
            show_info("No tasks due today or overdue")
            
    except Exception as e:
        show_error(f"Error loading tasks: {e}")


@cli.command()
def clear():
    """Clear completed tasks (interactive)."""
    try:
        done_tasks = task_manager.list_tasks(status=TaskStatus.DONE)
        
        if not done_tasks:
            show_info("No completed tasks to clear")
            return
        
        create_header("Clear Completed Tasks", f"Found {len(done_tasks)} completed task(s)")
        
        # Show completed tasks
        table = create_task_table(done_tasks)
        console.print(table)
        
        if not confirm_action(f"\nDelete all {len(done_tasks)} completed tasks?"):
            show_warning("Clear cancelled")
            return
        
        # Delete tasks with progress
        deleted_count = 0
        with console.status("[bold green]Clearing completed tasks...") as status:
            for task in done_tasks:
                task_manager.delete_task(task.id)
                deleted_count += 1
                status.update(f"[bold green]Clearing completed tasks... {deleted_count}/{len(done_tasks)}")
        
        show_success(f"Cleared {deleted_count} completed tasks")
        
    except Exception as e:
        show_error(f"Error clearing tasks: {e}")


@cli.command()
@click.argument("query")
def search(query):
    """Search for tasks by keyword."""
    console.print(f"[bold]Searching for: {query}[/bold]")
    console.print("This feature will be implemented in TEA-15")


# Linear integration commands
@cli.group()
def linear():
    """Linear integration commands."""
    pass


@linear.command()
def pull():
    """Pull issues from Linear."""
    console.print("[blue]Pulling issues from Linear...[/blue]")
    console.print("This feature will be implemented in TEA-16")


@linear.command()
@click.argument("task_id")
def push(task_id):
    """Push a task to Linear."""
    console.print(f"[blue]Pushing task {task_id} to Linear...[/blue]")
    console.print("This feature will be implemented in TEA-16")


@linear.command()
def status():
    """Check Linear sync status."""
    console.print("[bold]Linear Sync Status[/bold]")
    console.print("This feature will be implemented in TEA-16")


# Stats command
@cli.command()
def stats():
    """Display task statistics."""
    stats = task_manager.get_stats()
    display_stats(stats)


# Configuration commands
@cli.group()
def config():
    """Configuration commands."""
    pass


@config.command()
def linear():
    """Configure Linear integration."""
    console.print("[bold]Linear Configuration[/bold]")
    console.print("This feature will be implemented in TEA-16")


# Storage commands
@cli.command()
@click.argument("export_file", type=click.Path())
def export(export_file):
    """Export tasks to a JSON file."""
    try:
        from pathlib import Path
        export_path = Path(export_file)
        task_manager.storage.export_tasks(task_manager, export_path)
        console.print(f"[green]✅ Exported {len(task_manager.tasks)} tasks to {export_file}[/green]")
    except StorageError as e:
        console.print(f"[red]Error: {e}[/red]")


@cli.command()
@click.argument("import_file", type=click.Path(exists=True))
@click.option("--merge", is_flag=True, help="Merge with existing tasks instead of replacing")
def import_tasks(import_file, merge):
    """Import tasks from a JSON file."""
    try:
        from pathlib import Path
        import_path = Path(import_file)
        
        if not merge and task_manager.tasks:
            if not Confirm.ask(f"This will replace all {len(task_manager.tasks)} existing tasks. Continue?"):
                console.print("[yellow]Import cancelled[/yellow]")
                return
        
        count = task_manager.storage.import_tasks(task_manager, import_path, merge=merge)
        task_manager.save()  # Save after import
        
        action = "merged" if merge else "imported"
        console.print(f"[green]✅ Successfully {action} {count} tasks[/green]")
        
    except StorageError as e:
        console.print(f"[red]Error: {e}[/red]")


@cli.command()
def storage_info():
    """Display storage information."""
    info = task_manager.storage.get_storage_info()
    
    console.print("\n[bold cyan]Storage Information[/bold cyan]")
    console.print(f"[bold]Data Directory:[/bold] {info['data_directory']}")
    console.print(f"[bold]Tasks File:[/bold] {info['tasks_file']}")
    console.print(f"[bold]File Exists:[/bold] {'Yes' if info['file_exists'] else 'No'}")
    console.print(f"[bold]Backup Exists:[/bold] {'Yes' if info['backup_exists'] else 'No'}")
    
    if info.get('file_size') is not None:
        size_kb = info['file_size'] / 1024
        console.print(f"[bold]File Size:[/bold] {size_kb:.2f} KB")
        console.print(f"[bold]Last Modified:[/bold] {info['last_modified']}")
    console.print()


if __name__ == "__main__":
    cli()<|MERGE_RESOLUTION|>--- conflicted
+++ resolved
@@ -10,15 +10,12 @@
 from .manager import TaskManager, TaskNotFoundError, TaskValidationError
 from .models import TaskStatus, TaskPriority
 from .display import create_task_table, display_task_detail, display_stats
-<<<<<<< HEAD
 from .utils import (
     show_spinner, prompt_date, prompt_tags, show_success, show_error,
     show_warning, show_info, create_header, confirm_action,
     select_from_list, format_task_summary
 )
-=======
 from .storage import StorageError
->>>>>>> 7f590186
 
 console = Console()
 
